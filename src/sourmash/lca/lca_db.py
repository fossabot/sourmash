--- conflicted
+++ resolved
@@ -212,10 +212,6 @@
             xopen = gzip.open
 
         with xopen(db_name, 'rt') as fp:
-<<<<<<< HEAD
-            if fp.read(1) != '{':
-                raise ValueError(f"'{db_name}' is not an LCA database file.")
-=======
             try:
                 first_ch = fp.read(1)
             except ValueError:
@@ -223,7 +219,6 @@
             if first_ch[0] != '{':
                 raise ValueError(f"'{db_name}' is not an LCA database file.")
 
->>>>>>> f6fdee32
             fp.seek(0)
 
             load_d = {}
