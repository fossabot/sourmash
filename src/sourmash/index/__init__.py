"""An Abstract Base Class for collections of signatures, plus implementations.

APIs and functionality
----------------------

Index classes support three sets of API functionality -

'select(...)', which selects subsets of signatures based on ksize, moltype,
and other criteria, including picklists.

'find(...)', and the 'search', 'gather', and 'counter_gather' implementations
built on top of 'find', which search for signatures that match a query.

'signatures()', which yields all signatures in the Index subject to the
selection criteria.

Classes defined in this file
----------------------------

Index - abstract base class for all Index objects.

LinearIndex - simple in-memory storage of signatures.

LazyLinearIndex - lazy selection and linear search of signatures.

ZipFileLinearIndex - simple on-disk storage of signatures.

MultiIndex - in-memory storage and selection of signatures from multiple
index objects, using manifests. All signatures are kept in memory.

StandaloneManifestIndex - load manifests directly, and do lazy loading of
signatures on demand. No signatures are kept in memory.

CounterGather - an ancillary class returned by the 'counter_gather()' method.
"""

import os
import sourmash
from abc import abstractmethod, ABC
from collections import namedtuple, Counter

from sourmash.search import (make_jaccard_search_query, make_gather_query,
                             calc_threshold_from_bp)
from sourmash.manifest import CollectionManifest
from sourmash.logging import debug_literal
from sourmash.signature import load_signatures, save_signatures

# generic return tuple for Index.search and Index.gather
IndexSearchResult = namedtuple('Result', 'score, signature, location')

class Index(ABC):
    # this will be removed soon; see sourmash#1894.
    is_database = False

    # 'manifest', when set, implies efficient selection and direct
    # access to signatures. Signatures may be stored in the manifest
    # or loaded on demand from disk depending on the class, however.
    manifest = None

    @abstractmethod
    def __len__(self):
        "Return the number of signatures in this Index object."

    @property
    def location(self):
        "Return a resolvable location for this index, if possible."
        return None

    @abstractmethod
    def signatures(self):
        "Return an iterator over all signatures in the Index object."

    def signatures_with_location(self):
        "Return an iterator over tuples (signature, location) in the Index."
        for ss in self.signatures():
            yield ss, self.location

    def _signatures_with_internal(self):
        """Return an iterator of tuples (ss, internal_location).

        Unlike 'signatures_with_location()', this iterator should return
        _all_ signatures in the object, not just those that remain after
        selection/filtering.

        This is an internal API for use in generating manifests, and may
        change without warning.

        This method should be implemented separately for each Index object.
        """
        raise NotImplementedError

    @abstractmethod
    def insert(self, signature):
        """ """

    @abstractmethod
    def save(self, path, storage=None, sparseness=0.0, structure_only=False):
        """ """

    @classmethod
    @abstractmethod
    def load(cls, location, leaf_loader=None, storage=None,
             print_version_warning=True):
        """ """

    def find(self, search_fn, query, **kwargs):
        """Use search_fn to find matching signatures in the index.

        search_fn follows the protocol in JaccardSearch objects.

        Returns a list.
        """
        # first: is this query compatible with this search?
        search_fn.check_is_compatible(query)

        # ok! continue!

        # this set of signatures may be heterogenous in scaled/num values;
        # define some processing functions to downsample appropriately.
        query_mh = query.minhash
        assert not query_mh.track_abundance
        if query_mh.scaled:
            # make query and subject compatible w/scaled.
            query_scaled = query_mh.scaled

            def prepare_subject(subj_mh):
                assert subj_mh.scaled
                if subj_mh.track_abundance:
                    subj_mh = subj_mh.flatten()

                # downsample subject to highest scaled
                subj_scaled = subj_mh.scaled
                if subj_scaled < query_scaled:
                    return subj_mh.downsample(scaled=query_scaled)
                else:
                    return subj_mh

            def prepare_query(query_mh, subj_mh):
                assert subj_mh.scaled

                # downsample query to highest scaled
                subj_scaled = subj_mh.scaled
                if subj_scaled > query_scaled:
                    return query_mh.downsample(scaled=subj_scaled)
                else:
                    return query_mh

        else:                   # num
            query_num = query_mh.num

            def prepare_subject(subj_mh):
                assert subj_mh.num
                if subj_mh.track_abundance:
                    subj_mh = subj_mh.flatten()

                # downsample subject to smallest num
                subj_num = subj_mh.num
                if subj_num > query_num:
                    return subj_mh.downsample(num=query_num)
                else:
                    return subj_mh

            def prepare_query(query_mh, subj_mh):
                assert subj_mh.num
                # downsample query to smallest num
                subj_num = subj_mh.num
                if subj_num < query_num:
                    return query_mh.downsample(num=subj_num)
                else:
                    return query_mh

        # now, do the search!
        for subj, location in self.signatures_with_location():
            subj_mh = prepare_subject(subj.minhash)
            # note: we run prepare_query here on the original query minhash.
            query_mh = prepare_query(query.minhash, subj_mh)

            assert not query_mh.track_abundance
            assert not subj_mh.track_abundance

            shared_size, total_size = query_mh.intersection_and_union_size(subj_mh)

            query_size = len(query_mh)
            subj_size = len(subj_mh)

            score = search_fn.score_fn(query_size,
                                       shared_size,
                                       subj_size,
                                       total_size)

            if search_fn.passes(score):
                # note: here we yield the original signature, not the
                # downsampled minhash.
                if search_fn.collect(score, subj):
                    yield IndexSearchResult(score, subj, location)

    def search_abund(self, query, *, threshold=None, **kwargs):
        """Return set of matches with angular similarity above 'threshold'.

        Results will be sorted by similarity, highest to lowest.
        """
        if not query.minhash.track_abundance:
            raise TypeError("'search_abund' requires query signature with abundance information")

        # check arguments
        if threshold is None:
            raise TypeError("'search_abund' requires 'threshold'")
        threshold = float(threshold)

        # do the actual search:
        matches = []
        for subj, loc in self.signatures_with_location():
            if not subj.minhash.track_abundance:
                raise TypeError("'search_abund' requires subject signatures with abundance information")
            score = query.similarity(subj, downsample=True)
            if score >= threshold:
                matches.append(IndexSearchResult(score, subj, loc))

        # sort!
        matches.sort(key=lambda x: -x.score)
        return matches

    def search(self, query, *, threshold=None,
               do_containment=False, do_max_containment=False,
               best_only=False, **kwargs):
        """Return set of matches with similarity above 'threshold'.

        Results will be sorted by similarity, highest to lowest.

        Optional arguments accepted by all Index subclasses:
          * do_containment: default False. If True, use Jaccard containment.
          * best_only: default False. If True, allow optimizations that
            may. May discard matches better than threshold, but first match
            is guaranteed to be best.
        """
        # check arguments
        if threshold is None:
            raise TypeError("'search' requires 'threshold'")
        threshold = float(threshold)

        search_obj = make_jaccard_search_query(do_containment=do_containment,
                                               do_max_containment=do_max_containment,
                                               best_only=best_only,
                                               threshold=threshold)

        # do the actual search:
        matches = []

        for sr in self.find(search_obj, query, **kwargs):
            matches.append(sr)

        # sort!
        matches.sort(key=lambda x: -x.score)
        return matches

    def prefetch(self, query, threshold_bp, **kwargs):
        "Return all matches with minimum overlap."
        if not self:            # empty database? quit.
            raise ValueError("no signatures to search")

        search_fn = make_gather_query(query.minhash, threshold_bp,
                                      best_only=False)

        for sr in self.find(search_fn, query, **kwargs):
            yield sr

    def gather(self, query, threshold_bp=None, **kwargs):
        "Return the match with the best Jaccard containment in the Index."

        results = []
        for result in self.prefetch(query, threshold_bp, **kwargs):
            results.append(result)

        # sort results by best score.
        results.sort(reverse=True,
                     key=lambda x: (x.score, x.signature.md5sum()))

        return results[:1]

    def peek(self, query_mh, *, threshold_bp=0):
        """Mimic CounterGather.peek() on top of Index.

        This is implemented for situations where we don't want to use
        'prefetch' functionality. It is a light wrapper around the
        'gather'/search-by-containment method.
        """
        from sourmash import SourmashSignature

        # build a signature to use with self.gather...
        query_ss = SourmashSignature(query_mh)

        # run query!
        try:
            result = self.gather(query_ss, threshold_bp=threshold_bp)
        except ValueError:
            result = None

        if not result:
            return []

        # if matches, calculate intersection & return.
        sr = result[0]
        match_mh = sr.signature.minhash
        scaled = max(query_mh.scaled, match_mh.scaled)
        match_mh = match_mh.downsample(scaled=scaled).flatten()
        query_mh = query_mh.downsample(scaled=scaled)
        intersect_mh = match_mh & query_mh

        return [sr, intersect_mh]

    def consume(self, intersect_mh):
        "Mimic CounterGather.consume on top of Index. Yes, this is backwards."
        pass

    def counter_gather(self, query, threshold_bp, **kwargs):
        """Returns an object that permits 'gather' on top of the
        current contents of this Index.

        The default implementation uses `prefetch` underneath, and returns
        the results in a `CounterGather` object. However, alternate
        implementations need only return an object that meets the
        public `CounterGather` interface, of course.
        """
        # build a flat query
        prefetch_query = query.copy()
        prefetch_query.minhash = prefetch_query.minhash.flatten()

        # find all matches and construct a CounterGather object.
        counter = CounterGather(prefetch_query.minhash)
        for result in self.prefetch(prefetch_query, threshold_bp, **kwargs):
            counter.add(result.signature, location=result.location)

        # tada!
        return counter

    @abstractmethod
    def select(self, ksize=None, moltype=None, scaled=None, num=None,
               abund=None, containment=None):
        """Return Index containing only signatures that match requirements.

        Current arguments can be any or all of:
        * ksize
        * moltype
        * scaled
        * num
        * containment

        'select' will raise ValueError if the requirements are incompatible
        with the Index subclass.

        'select' may return an empty object or None if no matches can be
        found.
        """


def select_signature(ss, *, ksize=None, moltype=None, scaled=0, num=0,
                     containment=False, abund=None, picklist=None):
    "Check that the given signature matches the specified requirements."
    # ksize match?
    if ksize and ksize != ss.minhash.ksize:
        return False

    # moltype match?
    if moltype and moltype != ss.minhash.moltype:
        return False

    # containment requires scaled; similarity does not.
    if containment:
        if not scaled:
            raise ValueError("'containment' requires 'scaled' in Index.select'")
        if not ss.minhash.scaled:
            return False

    # 'scaled' and 'num' are incompatible
    if scaled:
        if ss.minhash.num:
            return False
    if num:
        # note, here we check if 'num' is identical; this can be
        # changed later.
        if ss.minhash.scaled or num != ss.minhash.num:
            return False

    if abund:
        # note: minhash w/abund can always be flattened
        if not ss.minhash.track_abundance:
            return False

    if picklist is not None and ss not in picklist:
        return False

    return True


class LinearIndex(Index):
    """An Index for a collection of signatures. Can load from a .sig file.

    Note: See MultiIndex for an in-memory class that uses manifests.

    Concrete class; signatures held in memory; does not use manifests.
    """
    def __init__(self, _signatures=None, filename=None):
        self._signatures = []
        if _signatures:
            self._signatures = list(_signatures)
        self.filename = filename

    @property
    def location(self):
        return self.filename

    def signatures(self):
        return iter(self._signatures)

    def __bool__(self):
        return bool(self._signatures)

    def __len__(self):
        return len(self._signatures)

    def insert(self, node):
        self._signatures.append(node)

    def save(self, path):
        with open(path, 'wt') as fp:
            save_signatures(self.signatures(), fp)

    @classmethod
    def load(cls, location, filename=None):
        "Load signatures from a JSON signature file."
        si = load_signatures(location, do_raise=True)

        if filename is None:
            filename=location
        lidx = LinearIndex(si, filename=filename)
        return lidx

    def select(self, **kwargs):
        """Return new LinearIndex containing only signatures that match req's.

        Does not raise ValueError, but may return an empty Index.
        """
        siglist = []
        for ss in self._signatures:
            if select_signature(ss, **kwargs):
                siglist.append(ss)

        return LinearIndex(siglist, self.location)


class LazyLinearIndex(Index):
    """An Index for lazy linear search of another database.

    Wrapper class; does not use manifests.

    One of the main purposes of this class is to _force_ linear 'find'
    on index objects. So if this class wraps an SBT, for example, the
    SBT find method will be overriden with the linear 'find' from the
    base class. There are very few situations where this is an improvement,
    so use this class wisely!

    A few notes:
    * selection criteria defined by 'select' are only executed when
      signatures are actually requested (hence, 'lazy').
    * this class stores the provided index 'db' in memory. If you need
      a class that does lazy loading of signatures from disk and does not
      store signatures in memory, see StandaloneManifestIndex.
    * if you want efficient manifest-based selection, consider
      MultiIndex (signatures in memory).
    """

    def __init__(self, db, selection_dict={}):
        self.db = db
        self.selection_dict = dict(selection_dict)

    def signatures(self):
        "Return the selected signatures."
        db = self.db.select(**self.selection_dict)
        for ss in db.signatures():
            yield ss

    def signatures_with_location(self):
        "Return the selected signatures, with a location."
        db = self.db.select(**self.selection_dict)
        for tup in db.signatures_with_location():
            yield tup

    def __bool__(self):
        try:
            next(iter(self.signatures()))
            return True
        except StopIteration:
            return False

    def __len__(self):
        db = self.db.select(**self.selection_dict)
        return len(db)

    def insert(self, node):
        raise NotImplementedError

    def save(self, path):
        raise NotImplementedError

    @classmethod
    def load(cls, path):
        raise NotImplementedError

    def select(self, **kwargs):
        """Return new object yielding only signatures that match req's.

        Does not raise ValueError, but may return an empty Index.
        """
        selection_dict = dict(self.selection_dict)
        for k, v in kwargs.items():
            if k in selection_dict:
                if selection_dict[k] != v:
                    raise ValueError(f"cannot select on two different values for {k}")
            selection_dict[k] = v

        return LazyLinearIndex(self.db, selection_dict)


class ZipFileLinearIndex(Index):
    """\
    A read-only collection of signatures in a zip file.

    Does not support `insert` or `save`.

    Concrete class; signatures dynamically loaded from disk; uses manifests.
    """
    is_database = True

    def __init__(self, storage, *, selection_dict=None,
                 traverse_yield_all=False, manifest=None, use_manifest=True):
        self.storage = storage
        self.selection_dict = selection_dict
        self.traverse_yield_all = traverse_yield_all
        self.use_manifest = use_manifest

        # do we have a manifest already? if not, try loading.
        if use_manifest:
            if manifest is not None:
                debug_literal('ZipFileLinearIndex using passed-in manifest')
                self.manifest = manifest
            else:
                self._load_manifest()
        else:
            self.manifest = None

        if self.manifest is not None:
            assert not self.selection_dict, self.selection_dict
        if self.selection_dict:
            assert self.manifest is None

    def _load_manifest(self):
        "Load a manifest if one exists"
        try:
            manifest_data = self.storage.load('SOURMASH-MANIFEST.csv')
        except (KeyError, FileNotFoundError):
            self.manifest = None
        else:
            debug_literal(f'found manifest on load for {self.storage.path}')

            # load manifest!
            from io import StringIO
            manifest_data = manifest_data.decode('utf-8')
            manifest_fp = StringIO(manifest_data)
            self.manifest = CollectionManifest.load_from_csv(manifest_fp)

    def __bool__(self):
        "Are there any matching signatures in this zipfile? Avoid calling len."
        try:
            next(iter(self.signatures()))
        except StopIteration:
            return False

        return True

    def __len__(self):
        "calculate number of signatures."

        # use manifest, if available.
        m = self.manifest
        if self.manifest is not None:
            return len(m)

        # otherwise, iterate across all signatures.
        n = 0
        for _ in self.signatures():
            n += 1
        return n

    @property
    def location(self):
        return self.storage.path

    def insert(self, signature):
        raise NotImplementedError

    def save(self, path):
        raise NotImplementedError

    @classmethod
    def load(cls, location, traverse_yield_all=False, use_manifest=True):
        "Class method to load a zipfile."
        from ..sbt_storage import ZipStorage

        # we can only load from existing zipfiles in this method.
        if not os.path.exists(location):
            raise FileNotFoundError(location)

        storage = ZipStorage(location)
        return cls(storage, traverse_yield_all=traverse_yield_all,
                   use_manifest=use_manifest)

    def _signatures_with_internal(self):
        """Return an iterator of tuples (ss, internal_location).

        Note: does not limit signatures to subsets.
        """
        # list all the files, without using the Storage interface; currently,
        # 'Storage' does not provide a way to list all the files, so :shrug:.
        for filename in self.storage._filenames():
            # should we load this file? if it ends in .sig OR we are forcing:
            if filename.endswith('.sig') or \
               filename.endswith('.sig.gz') or \
               self.traverse_yield_all:
                sig_data = self.storage.load(filename)
                for ss in load_signatures(sig_data):
                    yield ss, filename

    def signatures(self):
        "Load all signatures in the zip file."
        selection_dict = self.selection_dict
        manifest = None
        if self.manifest is not None:
            manifest = self.manifest
            assert not selection_dict

            # yield all signatures found in manifest
            for filename in manifest.locations():
                data = self.storage.load(filename)
                for ss in load_signatures(data):
                    # in case multiple signatures are in the file, check
                    # to make sure we want to return each one.
                    if ss in manifest:
                        yield ss

        # no manifest! iterate.
        else:
            storage = self.storage
            # if no manifest here, break Storage class encapsulation
            # and go for all the files. (This is necessary to support
            # ad-hoc zipfiles that have no manifests.)
            for filename in storage._filenames():
                # should we load this file? if it ends in .sig OR force:
                if filename.endswith('.sig') or \
                   filename.endswith('.sig.gz') or \
                   self.traverse_yield_all:
                    if selection_dict:
                        select = lambda x: select_signature(x,
                                                            **selection_dict)
                    else:
                        select = lambda x: True

                    data = self.storage.load(filename)
                    for ss in load_signatures(data):
                        if select(ss):
                            yield ss

    def select(self, **kwargs):
        "Select signatures in zip file based on ksize/moltype/etc."

        # if we have a manifest, run 'select' on the manifest.
        manifest = self.manifest
        traverse_yield_all = self.traverse_yield_all

        if manifest is not None:
            manifest = manifest.select_to_manifest(**kwargs)
            return ZipFileLinearIndex(self.storage,
                                      selection_dict=None,
                                      traverse_yield_all=traverse_yield_all,
                                      manifest=manifest,
                                      use_manifest=True)
        else:
            # no manifest? just pass along all the selection kwargs to
            # the new ZipFileLinearIndex.

            assert manifest is None
            if self.selection_dict:
                # combine selects...
                d = dict(self.selection_dict)
                for k, v in kwargs.items():
                    if k in d:
                        if d[k] is not None and d[k] != v:
                            raise ValueError(f"incompatible select on '{k}'")
                    d[k] = v
                kwargs = d

            return ZipFileLinearIndex(self.storage,
                                      selection_dict=kwargs,
                                      traverse_yield_all=traverse_yield_all,
                                      manifest=None,
                                      use_manifest=False)


class CounterGather:
    """This is an ancillary class that is used to implement "fast
    gather", post-prefetch. It tracks and summarize matches for
    efficient min-set-cov/'gather'.

    The class constructor takes a query MinHash that must be scaled, and
    then takes signatures that have overlaps with the query (via 'add').

    After all overlapping signatures have been loaded, the 'peek'
    method is then used at each stage of the 'gather' procedure to
    find the best match, and the 'consume' method is used to remove
    a match from this counter.

    This particular implementation maintains a collections.Counter that
    is used to quickly find the best match when 'peek' is called, but
    other implementations are possible ;).
    """
    def __init__(self, query_mh):
        "Constructor - takes a query FracMinHash."
        if not query_mh.scaled:
            raise ValueError('gather requires scaled signatures')

        # track query
        self.orig_query_mh = query_mh.copy().flatten()
        self.scaled = query_mh.scaled

<<<<<<< HEAD
        # track matching signatures & their locations
=======
        # use these to track loaded matches & their locations
>>>>>>> 402dbc64
        self.siglist = {}
        self.locations = {}

        # ...and also track overlaps with the progressive query
        self.counter = Counter()

        # fence to make sure we do add matches once query has started.
        self.query_started = 0

    def add(self, ss, *, location=None, require_overlap=True):
        "Add this signature in as a potential match."
        if self.query_started:
            raise ValueError("cannot add more signatures to counter after peek/consume")

        # upon insertion, count & track overlap with the specific query.
        overlap = self.orig_query_mh.count_common(ss.minhash, True)
        if overlap:
            md5 = ss.md5sum()

<<<<<<< HEAD
            self.counter[i] = overlap
            self.siglist[i] = ss

            md5 = ss.md5sum()
=======
            self.counter[md5] = overlap
            self.siglist[md5] = ss
>>>>>>> 402dbc64
            self.locations[md5] = location

            # note: scaled will be max of all matches.
            self.downsample(ss.minhash.scaled)
        elif require_overlap:
            raise ValueError("no overlap between query and signature!?")

    def downsample(self, scaled):
        "Track highest scaled across all possible matches."
        if scaled > self.scaled:
            self.scaled = scaled
        return self.scaled

    def peek(self, cur_query_mh, *, threshold_bp=0):
        "Get next 'gather' result for this database, w/o changing counters."
        self.query_started = 1

        # empty? nothing to search.
        counter = self.counter
        if not counter:
            return []

        siglist = self.siglist
        assert siglist

        scaled = self.downsample(cur_query_mh.scaled)
        cur_query_mh = cur_query_mh.downsample(scaled=scaled)

        if not cur_query_mh:             # empty query? quit.
            return []

        # CTB: could probably remove this check unless debug requested.
        if cur_query_mh.contained_by(self.orig_query_mh, downsample=True) < 1:
            raise ValueError("current query not a subset of original query")

        # are we setting a threshold?
        threshold, n_threshold_hashes = calc_threshold_from_bp(threshold_bp,
                                                               scaled,
                                                             len(cur_query_mh))
        # is it too high to ever match? if so, exit.
        if threshold > 1.0:
            return []

        # Find the best match using the internal Counter.
        most_common = counter.most_common()
        dataset_id, match_size = most_common[0]

        # below threshold? no match!
        if match_size < n_threshold_hashes:
            return []

        ## at this point, we have a legitimate match above threshold!

        # pull match and location.
        match = siglist[dataset_id]

        # calculate containment
        # CTB: this check is probably redundant with intersect_mh calc, below.
        cont = cur_query_mh.contained_by(match.minhash, downsample=True)
        assert cont
        assert cont >= threshold

        # calculate intersection of this "best match" with query.
        match_mh = match.minhash.downsample(scaled=scaled).flatten()
        intersect_mh = cur_query_mh & match_mh

        md5 = match.md5sum()
        location = self.locations[md5]

        # build result & return intersection
        return (IndexSearchResult(cont, match, location), intersect_mh)

    def consume(self, intersect_mh):
        """Remove the given hashes from this counter.

        This maintains the information necessary for counter.most_common()
        to work.x
        """
        self.query_started = 1

        if not intersect_mh:
            return

        siglist = self.siglist
        counter = self.counter

        # most_common = counter.most_common() # @CTB: unnecessary to use most_common.

        # Prepare counter for finding the next match by decrementing
        # all hashes found in the current match in other datasets;
        # remove empty datasets from counter, too.
        n_sub = 0
        keys = list(counter)
        for dataset_id in keys:
            # CTB: note, remaining_mh may not be at correct scaled here.
            # this means that counters that _should_ be empty might not
            # _be_ empty in some situations.  This does not
            # lead to incorrect results, merely potentially overfull
            # 'counter' objects. The tradeoffs to fixing this would
            # need to be examined! (This could be fixed in self.downsample().)
            remaining_mh = siglist[dataset_id].minhash
            intersect_count = intersect_mh.count_common(remaining_mh,
                                                        downsample=True)
            n_sub += 1
            if intersect_count:
                counter[dataset_id] -= intersect_count
                if counter[dataset_id] == 0:
                    del counter[dataset_id]

        print(f'XXX n_sub={n_sub}')


class MultiIndex(Index):
    """
    Load a collection of signatures, and retain their original locations.

    One specific use for this is when loading signatures from a directory;
    MultiIndex will record which specific files provided which
    signatures.

    Creates a manifest on load.

    Note: this is an in-memory collection, and does not do lazy loading:
    all signatures are loaded upon instantiation and kept in memory.

    There are a variety of loading functions:
    * `load` takes a list of already-loaded Index objects,
      together with a list of their locations.
    * `load_from_directory` traverses a directory to load files within.
    * `load_from_path` takes an arbitrary pathname and tries to load it
      as a directory, or as a .sig file.
    * `load_from_pathlist` takes a text file full of pathnames and tries
      to load them all.

    Concrete class; signatures held in memory; builds and uses manifests.
    """
    def __init__(self, manifest, parent, *, prepend_location=False):
        """Constructor; takes manifest containing signatures, together with
        the top-level location.
        """
        self.manifest = manifest
        self.parent = parent
        self.prepend_location = prepend_location

        if prepend_location and self.parent is None:
            raise ValueError("must set 'parent' if 'prepend_location' is set")

    @property
    def location(self):
        return self.parent

    def signatures(self):
        for row in self.manifest.rows:
            yield row['signature']

    def signatures_with_location(self):
        for row in self.manifest.rows:
            loc = row['internal_location']
            # here, 'parent' may have been removed from internal_location
            # for directories; if so, add it back in.
            if self.prepend_location:
                loc = os.path.join(self.parent, loc)
            yield row['signature'], loc

    def _signatures_with_internal(self):
        """Return an iterator of tuples (ss, location)

        CTB note: here, 'internal_location' is the source file for the
        index. This is a special feature of this (in memory) class.
        """
        for row in self.manifest.rows:
            yield row['signature'], row['internal_location']


    def __len__(self):
        if self.manifest is None:
            return 0

        return len(self.manifest)

    def insert(self, *args):
        raise NotImplementedError

    @classmethod
    def load(cls, index_list, source_list, parent, *, prepend_location=False):
        """Create a MultiIndex from already-loaded indices.

        Takes two arguments: a list of Index objects, and a matching list
        of source strings (filenames, etc.)  If the source is not None,
        then it will be used to override the location provided by the
        matching Index object.
        """
        assert len(index_list) == len(source_list)

        # yield all signatures + locations
        def sigloc_iter():
            for idx, iloc in zip(index_list, source_list):
                # override internal location if location is explicitly provided
                if iloc is None:
                    iloc = idx.location
                for ss in idx.signatures():
                    yield ss, iloc

        # build manifest; note, ALL signatures are stored in memory.
        # CTB: could do this on demand?
        # CTB: should we use get_manifest functionality?
        # CTB: note here that the manifest is created by iteration
        # *even if it already exists.* This could be changed to be more
        # efficient... but for now, use StandaloneManifestIndex if you
        # want to avoid this when loading from multiple files.
        manifest = CollectionManifest.create_manifest(sigloc_iter())

        # create!
        return cls(manifest, parent, prepend_location=prepend_location)

    @classmethod
    def load_from_directory(cls, pathname, *, force=False):
        """Create a MultiIndex from a directory.

        Takes directory path plus optional boolean 'force'. Attempts to
        load all files ending in .sig or .sig.gz, by default; if 'force' is
        True, will attempt to load _all_ files, ignoring errors.

        Will not load anything other than JSON signature files.
        """
        from ..sourmash_args import traverse_find_sigs

        if not os.path.isdir(pathname):
            raise ValueError(f"'{pathname}' must be a directory.")

        index_list = []
        source_list = []

        traversal = traverse_find_sigs([pathname], yield_all_files=force)
        for thisfile in traversal:
            try:
                idx = LinearIndex.load(thisfile)
                index_list.append(idx)

                rel = os.path.relpath(thisfile, pathname)
                source_list.append(rel)
            except (IOError, sourmash.exceptions.SourmashError) as exc:
                if force:
                    continue    # ignore error
                else:
                    raise ValueError(exc)      # stop loading!

        # did we load anything? if not, error
        if not index_list:
            raise ValueError(f"no signatures to load under directory '{pathname}'")

        return cls.load(index_list, source_list, pathname,
                        prepend_location=True)

    @classmethod
    def load_from_path(cls, pathname, force=False):
        """
        Create a MultiIndex from a path (filename or directory).

        Note: this only uses LinearIndex.load(...), so will only load
        signature JSON files.
        """
        if not os.path.exists(pathname):
            raise ValueError(f"'{pathname}' must exist.")

        if os.path.isdir(pathname): # traverse
            return cls.load_from_directory(pathname, force=force)

        # load as a .sig/JSON file
        index_list = []
        source_list = []
        try:
            idx = LinearIndex.load(pathname)
            index_list = [idx]
            source_list = [pathname]
        except (IOError, sourmash.exceptions.SourmashError):
            if not force:
                raise ValueError(f"no signatures to load from '{pathname}'")
            return None

        return cls.load(index_list, source_list, pathname)

    @classmethod
    def load_from_pathlist(cls, filename):
        """Create a MultiIndex from all files listed in a text file.

        Note: this will attempt to load signatures from each file,
        including zip collections, etc; it uses 'load_file_as_index'
        underneath.
        """
        from ..sourmash_args import (load_pathlist_from_file,
                                    load_file_as_index)
        idx_list = []
        src_list = []

        file_list = load_pathlist_from_file(filename)
        for fname in file_list:
            idx = load_file_as_index(fname)
            src = fname

            idx_list.append(idx)
            src_list.append(src)

        return cls.load(idx_list, src_list, filename)

    def save(self, *args):
        raise NotImplementedError

    def select(self, **kwargs):
        "Run 'select' on the manifest."
        new_manifest = self.manifest.select_to_manifest(**kwargs)
        return MultiIndex(new_manifest, self.parent,
                          prepend_location=self.prepend_location)


class StandaloneManifestIndex(Index):
    """Load a standalone manifest as an Index.

    This class is useful for the situation where you have a directory
    with many signature collections underneath it, and you don't want to load
    every collection each time you run sourmash.

    Instead, you can run 'sourmash sig manifest <directory> -o mf.csv' to
    output a manifest and then use this class to load 'mf.csv' directly.
    Sketch type selection, picklists, and pattern matching will all work
    directly on the manifest and will load signatures only upon demand.

    One feature of this class is that absolute paths to sketches in
    the 'internal_location' field of the manifests will be loaded properly.
    This permits manifests to be constructed for various collections of
    signatures that reside elsewhere, and not just below a single directory
    prefix.

    StandaloneManifestIndex does _not_ store signatures in memory.

    This class also overlaps in concept with MultiIndex when
    MultiIndex.load_from_pathlist is used to load other Index
    objects. However, this class does not store any signatures in
    memory, unlike MultiIndex.
    """
    is_database = True

    def __init__(self, manifest, location, *, prefix=None):
        """Create object. 'location' is path of manifest file, 'prefix' is
        prepended to signature paths when loading non-abspaths."""
        assert manifest is not None
        self.manifest = manifest
        self._location = location
        self.prefix = prefix

    @classmethod
    def load(cls, location, *, prefix=None):
        """Load manifest file from given location.

        If prefix is None (default), it is automatically set from dirname.
        Set prefix='' to avoid this, or provide an explicit prefix.
        """
        if not os.path.isfile(location):
            raise ValueError(f"provided manifest location '{location}' is not a file")

        m = CollectionManifest.load_from_filename(location)

        if prefix is None:
            prefix = os.path.dirname(location)

        return cls(m, location, prefix=prefix)

    @property
    def location(self):
        "Return the path to this manifest."
        return self._location

    def signatures_with_location(self):
        "Return an iterator over all signatures and their locations."
        for ss, loc in self._signatures_with_internal():
            yield ss, loc

    def signatures(self):
        "Return an iterator over all signatures."
        for ss, loc in self._signatures_with_internal():
            yield ss

    def _signatures_with_internal(self):
        """Return an iterator over all sigs of (sig, internal_location)

        Note that this is implemented differently from most Index
        objects in that it only lists subselected parts of the
        manifest, and not the original manifest. This was done out of
        convenience: we don't currently have access to the original
        manifest in this class.
        """
        # collect all internal locations
        picklist = self.manifest.to_picklist()
        for iloc in self.manifest.locations():
            # prepend location with prefix?
            if not iloc.startswith('/') and self.prefix:
                iloc = os.path.join(self.prefix, iloc)

            idx = sourmash.load_file_as_index(iloc)
            idx = idx.select(picklist=picklist)
            for ss in idx.signatures():
                yield ss, iloc

    def __len__(self):
        "Number of signatures in this manifest (after any select)."
        return len(self.manifest)

    def __bool__(self):
        "Is this manifest empty?"
        return bool(self.manifest)

    def save(self, *args):
        raise NotImplementedError

    def insert(self, *args):
        raise NotImplementedError

    def select(self, **kwargs):
        "Run 'select' on the manifest."
        new_manifest = self.manifest.select_to_manifest(**kwargs)
        return StandaloneManifestIndex(new_manifest, self._location,
                                       prefix=self.prefix)<|MERGE_RESOLUTION|>--- conflicted
+++ resolved
@@ -731,11 +731,7 @@
         self.orig_query_mh = query_mh.copy().flatten()
         self.scaled = query_mh.scaled
 
-<<<<<<< HEAD
-        # track matching signatures & their locations
-=======
         # use these to track loaded matches & their locations
->>>>>>> 402dbc64
         self.siglist = {}
         self.locations = {}
 
@@ -755,15 +751,8 @@
         if overlap:
             md5 = ss.md5sum()
 
-<<<<<<< HEAD
-            self.counter[i] = overlap
-            self.siglist[i] = ss
-
-            md5 = ss.md5sum()
-=======
             self.counter[md5] = overlap
             self.siglist[md5] = ss
->>>>>>> 402dbc64
             self.locations[md5] = location
 
             # note: scaled will be max of all matches.
